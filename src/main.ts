/******************************************************************************\
 * Main entrypoint for GitHib Action. Fetches information regarding the       *
 * currently running Workflow and it's Jobs. Sends individual job status and  *
 * workflow status as a formatted notification to the Slack Webhhok URL set   *
 * in the environment variables.                                              *
 *                                                                            *
 * Org: Gamesight <https://gamesight.io>                                      *
 * Author: Anthony Kinson <anthony@gamesight.io>                              *
 * Repository: https://github.com/Gamesight/slack-workflow-status             *
 * License: MIT                                                               *
 * Copyright (c) 2020 Gamesight, Inc                                          *
\******************************************************************************/

import * as core from '@actions/core'
import {context, getOctokit} from '@actions/github'
import {ActionsListJobsForWorkflowRunResponseData} from '@octokit/types'
import {IncomingWebhook} from '@slack/webhook'
import {MessageAttachment} from '@slack/types'

// HACK: https://github.com/octokit/types.ts/issues/205
interface PullRequest {
  url: string
  id: number
  number: number
  head: {
    ref: string
    sha: string
    repo: {
      id: number
      url: string
      name: string
    }
  }
  base: {
    ref: string
    sha: string
    repo: {
      id: number
      url: string
      name: string
    }
  }
}

type IncludeJobs = 'true' | 'false' | 'on-failure'
type SlackMessageAttachementFields = MessageAttachment['fields']

process.on('unhandledRejection', handleError)
main().catch(handleError) // eslint-disable-line github/no-then

// Action entrypoint
async function main(): Promise<void> {
  // Collect Action Inputs
  const webhook_url = core.getInput('slack_webhook_url', {
    required: true
  })
  const github_token = core.getInput('repo_token', {required: true})
  const include_jobs = core.getInput('include_jobs', {
    required: true
  }) as IncludeJobs
  const slack_channel = core.getInput('channel')
  const slack_name = core.getInput('name')
  const slack_icon = core.getInput('icon_url')
  const slack_emoji = core.getInput('icon_emoji') // https://www.webfx.com/tools/emoji-cheat-sheet/
  // Force as secret, forces *** when trying to print or log values
  core.setSecret(github_token)
  core.setSecret(webhook_url)
  // Auth github with octokit module
  const octokit = getOctokit(github_token)
  // Fetch workflow run data
  const {data: workflow_run} = await octokit.actions.getWorkflowRun({
    owner: context.repo.owner,
    repo: context.repo.repo,
    run_id: context.runId
  })

  // Fetch workflow job information
<<<<<<< HEAD
  const jobs_response = await github.request(workflow_run.data.jobs_url)

  // Build Job Data Fields and Workflow Status
  let job_fields: SlackAttachmentFields[] = []
  let workflow_success = true
  let workflow_failure = false
  let job_status_icon = "\u2713"

  for(let job of jobs_response.data.jobs){
    // Ignore the job that is running this action.
    if(job.status != "completed"){
      continue
    }
    // Setup some slack content for job status
    if(job.conclusion == "success"){
      job_status_icon = "\u2713" // CHECK MARK
    }
    // If a job fails do concluide "success" then the workflow isn't successful
    // we assume it was cancelled unless...
    if(job.conclusion == "cancelled"){
      workflow_success = false
      job_status_icon = "\u20e0" // COMBINING ENCLOSING CIRCLE BACKSLASH
=======
  const {data: jobs_response} = await octokit.actions.listJobsForWorkflowRun({
    owner: context.repo.owner,
    repo: context.repo.repo,
    run_id: context.runId
  })

  const completed_jobs = jobs_response.jobs.filter(
    job => job.status === 'completed'
  )

  // Configure slack attachment styling
  let workflow_color // can be good, danger, warning or a HEX colour (#00FF00)
  let workflow_msg

  let job_fields: SlackMessageAttachementFields

  if (
    completed_jobs.every(job => ['success', 'skipped'].includes(job.conclusion))
  ) {
    workflow_color = 'good'
    workflow_msg = 'Success:'
    if (include_jobs === 'on-failure') {
      job_fields = []
>>>>>>> 81912218
    }
  } else if (completed_jobs.some(job => job.conclusion === 'cancelled')) {
    workflow_color = 'warning'
    workflow_msg = 'Cancelled:'
    if (include_jobs === 'on-failure') {
      job_fields = []
    }
  } else {
    // (jobs_response.jobs.some(job => job.conclusion === 'failed')
    workflow_color = 'danger'
    workflow_msg = 'Failed:'
  }

  if (include_jobs === 'false') {
    job_fields = []
  }

  // Build Job Data Fields
  job_fields ??= completed_jobs.map(job => {
    let job_status_icon

    switch (job.conclusion) {
      case 'success':
        job_status_icon = '✓'
        break
      case 'cancelled':
      case 'skipped':
        job_status_icon = '⃠'
        break
      default:
        // case 'failure'
        job_status_icon = '✗'
    }

    const job_duration = compute_duration({
      start: new Date(job.started_at),
      end: new Date(job.completed_at)
    })

    return {
      title: '', // FIXME: it's required in slack type, we should workaround that somehow
      short: true,
      value: `${job_status_icon} <${job.html_url}|${job.name}> (${job_duration})`
    }
  })

  // Payload Formatting Shortcuts
  const workflow_duration = compute_duration({
    start: new Date(workflow_run.created_at),
    end: new Date(workflow_run.updated_at)
  })
  const repo_url = `<${workflow_run.repository.html_url}|*${workflow_run.repository.full_name}*>`
  const branch_url = `<${workflow_run.repository.html_url}/tree/${workflow_run.head_branch}|*${workflow_run.head_branch}*>`
  const workflow_run_url = `<${workflow_run.html_url}|#${workflow_run.run_number}>`
  // Example: Success: AnthonyKinson's `push` on `master` for pull_request
  let status_string = `${workflow_msg} ${context.actor}'s \`${context.eventName}\` on \`${branch_url}\`\n`
  // Example: Workflow: My Workflow #14 completed in `1m 30s`
  const details_string = `Workflow: ${context.workflow} ${workflow_run_url} completed in \`${workflow_duration}\``

  // Build Pull Request string if required
  const pull_requests = (workflow_run.pull_requests as PullRequest[])
    .map(
      pull_request =>
        `<${workflow_run.repository.html_url}/pull/${pull_request.number}|#${pull_request.number}> from \`${pull_request.head.ref}\` to \`${pull_request.base.ref}\``
    )
    .join(', ')

  if (pull_requests !== '') {
    status_string = `${workflow_msg} ${context.actor}'s \`pull_request\` ${pull_requests}\n`
  }

  // We're using old style attachments rather than the new blocks because:
  // - Blocks don't allow colour indicators on messages
  // - Block are limited to 10 fields. >10 jobs in a workflow results in payload failure

  // Build our notification attachment
  const slack_attachment = {
    mrkdwn_in: ['text' as const],
    color: workflow_color,
    text: status_string + details_string,
    footer: repo_url,
    footer_icon: 'https://github.githubassets.com/favicon.ico',
    fields: job_fields
  }
  // Build our notification payload
  const slack_payload_body = {
    attachments: [slack_attachment],
    ...(slack_name && {username: slack_name}),
    ...(slack_channel && {channel: slack_channel}),
    ...(slack_emoji && {icon_emoji: slack_emoji}),
    ...(slack_icon && {icon_url: slack_icon})
  }

  const slack_webhook = new IncomingWebhook(webhook_url)

  try {
    await slack_webhook.send(slack_payload_body)
  } catch (e) {
    core.setFailed(e)
  }
}

// Converts start and end dates into a duration string
function compute_duration({start, end}: {start: Date; end: Date}): string {
  // FIXME: https://github.com/microsoft/TypeScript/issues/2361
  const duration = end.valueOf() - start.valueOf()
  let delta = duration / 1000
  const days = Math.floor(delta / 86400)
  delta -= days * 86400
  const hours = Math.floor(delta / 3600) % 24
  delta -= hours * 3600
  const minutes = Math.floor(delta / 60) % 60
  delta -= minutes * 60
  const seconds = Math.floor(delta % 60)
  // Format duration sections
  const format_duration = (
    value: number,
    text: string,
    hide_on_zero: boolean
  ): string => (value <= 0 && hide_on_zero ? '' : `${value}${text} `)

  return (
    format_duration(days, 'd', true) +
    format_duration(hours, 'h', true) +
    format_duration(minutes, 'm', true) +
    format_duration(seconds, 's', false).trim()
  )
}

function handleError(err: Error): void {
  core.error(err)
  if (err && err.message) {
    core.setFailed(err.message)
  } else {
    core.setFailed(`Unhandled Error: ${err}`)
  }
}<|MERGE_RESOLUTION|>--- conflicted
+++ resolved
@@ -75,30 +75,6 @@
   })
 
   // Fetch workflow job information
-<<<<<<< HEAD
-  const jobs_response = await github.request(workflow_run.data.jobs_url)
-
-  // Build Job Data Fields and Workflow Status
-  let job_fields: SlackAttachmentFields[] = []
-  let workflow_success = true
-  let workflow_failure = false
-  let job_status_icon = "\u2713"
-
-  for(let job of jobs_response.data.jobs){
-    // Ignore the job that is running this action.
-    if(job.status != "completed"){
-      continue
-    }
-    // Setup some slack content for job status
-    if(job.conclusion == "success"){
-      job_status_icon = "\u2713" // CHECK MARK
-    }
-    // If a job fails do concluide "success" then the workflow isn't successful
-    // we assume it was cancelled unless...
-    if(job.conclusion == "cancelled"){
-      workflow_success = false
-      job_status_icon = "\u20e0" // COMBINING ENCLOSING CIRCLE BACKSLASH
-=======
   const {data: jobs_response} = await octokit.actions.listJobsForWorkflowRun({
     owner: context.repo.owner,
     repo: context.repo.repo,
@@ -122,7 +98,6 @@
     workflow_msg = 'Success:'
     if (include_jobs === 'on-failure') {
       job_fields = []
->>>>>>> 81912218
     }
   } else if (completed_jobs.some(job => job.conclusion === 'cancelled')) {
     workflow_color = 'warning'
